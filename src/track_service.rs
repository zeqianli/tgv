use crate::error::TGVError;
use crate::traits::GenomeInterval;
use crate::{
    contig::Contig,
    cytoband::{Cytoband, CytobandSegment, Stain},
    feature::{Gene, SubGeneFeature},
    reference::Reference,
    region::Region,
    strand::Strand,
    track::Track,
};
use async_trait::async_trait;
use reqwest::{Client, StatusCode};
use serde::de::Error as _;
use sqlx::{mysql::MySqlPoolOptions, MySqlPool, Row};
use std::collections::HashMap;
use std::sync::Arc;

/// Holds cache for track service queries.
/// Can be returned or pass into queries.
pub struct TrackCache {
    /// Contig name/aliases -> Track
    tracks: Vec<Option<Track<Gene>>>,

    /// Contig name/aliases -> Index
    tracks_by_contig: HashMap<String, usize>,

    /// Gene name -> Option<Gene>.
    /// If the gene name is not found, the value is None.
    gene_by_name: HashMap<String, Option<Gene>>,

    /// Prefered track name.
    /// None: Not initialized.
    /// Some(None): Queried but not found.
    /// Some(Some(name)): Queried and found.
    preferred_track_name: Option<Option<String>>,
}

impl Default for TrackCache {
    fn default() -> Self {
        Self::new()
    }
}

impl TrackCache {
    pub fn new() -> Self {
        Self {
            tracks: Vec::new(),
            tracks_by_contig: HashMap::new(),
            gene_by_name: HashMap::new(),
            preferred_track_name: None,
        }
    }

    pub fn get_track_index(&self, contig: &Contig) -> Option<usize> {
        match self.tracks_by_contig.get(&contig.name) {
            Some(index) => Some(*index),
            None => {
                for alias in contig.aliases.iter() {
                    if let Some(index) = self.tracks_by_contig.get(alias) {
                        return Some(*index);
                    }
                }
                None
            }
        }
    }

    pub fn includes_contig(&self, contig: &Contig) -> bool {
        self.get_track_index(contig).is_some()
    }

    /// Note that this returns None both when the contig is not queried,
    ///    and returns Some(None) when the contig is queried but the track data is not found.
    pub fn get_track(&self, contig: &Contig) -> Option<Option<&Track<Gene>>> {
        self.get_track_index(contig)
            .map(|index| self.tracks[index].as_ref())
    }

    pub fn includes_gene(&self, gene_name: &str) -> bool {
        self.gene_by_name.contains_key(gene_name)
    }

    /// Note that this returns None both when the gene is not queried,
    ///    and returns Some(None) when the gene is queried but the gene data is not found.
    pub fn get_gene(&self, gene_name: &str) -> Option<Option<&Gene>> {
        self.gene_by_name.get(gene_name).map(|gene| gene.as_ref())
    }

    pub fn add_track(&mut self, contig: &Contig, track: Option<Track<Gene>>) {
        if let Some(track) = &track {
            for (i, gene) in track.genes().iter().enumerate() {
                self.gene_by_name
                    .insert(gene.name.clone(), Some(gene.clone()));
            }
        }
        self.tracks.push(track);
        self.tracks_by_contig
            .insert(contig.name.clone(), self.tracks.len() - 1);
        for alias in contig.aliases.iter() {
            self.tracks_by_contig
                .insert(alias.clone(), self.tracks.len() - 1);
        }
    }

    pub fn get_preferred_track_name(&self) -> Option<Option<String>> {
        self.preferred_track_name.clone()
    }

    pub fn set_preferred_track_name(&mut self, preferred_track_name: Option<String>) {
        self.preferred_track_name = Some(preferred_track_name);
    }
}

#[async_trait]
pub trait TrackService {
    // Basics

    /// Close the track service.
    async fn close(&self) -> Result<(), TGVError>;

    // Return all contigs given a reference.
    async fn get_all_contigs(
        &self,
        reference: &Reference,
    ) -> Result<Vec<(Contig, usize)>, TGVError>;

    // Return the cytoband data given a reference and a contig.
    async fn get_cytoband(
        &self,
        reference: &Reference,
        contig: &Contig,
    ) -> Result<Option<Cytoband>, TGVError>;

    /// Return a Track<Gene> that covers a region.
    async fn query_gene_track(
        &self,
        reference: &Reference,
        region: &Region,
        cache: &mut TrackCache,
    ) -> Result<Track<Gene>, TGVError> {
        let genes = self
            .query_genes_overlapping(reference, region, cache)
            .await?;
        Track::from_genes(genes, region.contig.clone())
    }

    /// Given a reference, return the prefered track name.
    async fn get_preferred_track_name(
        &self,
        reference: &Reference,
    ) -> Result<Option<String>, TGVError>;

    /// Return a list of genes that overlap with a region.
    async fn query_genes_overlapping(
        &self,
        reference: &Reference,
        region: &Region,
        cache: &mut TrackCache,
    ) -> Result<Vec<Gene>, TGVError>;

    /// Return the Gene covering a contig:coordinate.
    async fn query_gene_covering(
        &self,
        reference: &Reference,
        contig: &Contig,
        coord: usize,
        cache: &mut TrackCache,
    ) -> Result<Option<Gene>, TGVError>;

    async fn query_gene_name(
        &self,
        reference: &Reference,
        gene_id: &String,
        cache: &mut TrackCache,
    ) -> Result<Gene, TGVError>;

    /// Return the k-th gene after a contig:coordinate.
    async fn query_k_genes_after(
        &self,
        reference: &Reference,
        contig: &Contig,
        coord: usize,
        k: usize,
        cache: &mut TrackCache,
    ) -> Result<Gene, TGVError>;

    /// Return the k-th gene before a contig:coordinate.
    async fn query_k_genes_before(
        &self,
        reference: &Reference,
        contig: &Contig,
        coord: usize,
        k: usize,
        cache: &mut TrackCache,
    ) -> Result<Gene, TGVError>;

    /// Return the k-th exon after a contig:coordinate.
    async fn query_k_exons_after(
        &self,
        reference: &Reference,
        contig: &Contig,
        coord: usize,
        k: usize,
        cache: &mut TrackCache,
    ) -> Result<SubGeneFeature, TGVError>;

    /// Return the k-th exon before a contig:coordinate.
    async fn query_k_exons_before(
        &self,
        reference: &Reference,
        contig: &Contig,
        coord: usize,
        k: usize,
        cache: &mut TrackCache,
    ) -> Result<SubGeneFeature, TGVError>;
}

#[derive(Debug)]
pub struct UcscDbTrackService {
    pool: Arc<MySqlPool>,
}

impl UcscDbTrackService {
    /// Initialize the database connections. Reference is needed to find the corresponding schema.
    pub async fn new(reference: &Reference) -> Result<Self, TGVError> {
        let mysql_url = UcscDbTrackService::get_mysql_url(reference)?;
        let pool = MySqlPoolOptions::new()
            .max_connections(5)
            .connect(&mysql_url)
            .await?;

        Ok(Self {
            pool: Arc::new(pool),
        })
    }

    fn get_mysql_url(reference: &Reference) -> Result<String, TGVError> {
        match reference {
            Reference::Hg19 => Ok("mysql://genome@genome-mysql.soe.ucsc.edu/hg19".to_string()),
            Reference::Hg38 => Ok("mysql://genome@genome-mysql.soe.ucsc.edu/hg38".to_string()),
            Reference::UcscGenome(genome) => Ok(format!(
                "mysql://genome@genome-mysql.soe.ucsc.edu/{}",
                genome
            )),
            _ => Err(TGVError::ValueError(format!(
                "Unsupported reference: {}",
                reference
            ))),
        }
    }

    pub async fn list_assemblies(n: Option<usize>) -> Result<Vec<(String, String)>, TGVError> {
        let connection = MySqlPoolOptions::new()
            .max_connections(5)
            .connect("mysql://genome@genome-mysql.soe.ucsc.edu/hgcentral")
            .await?;

        let rows = if let Some(n) = n {
            sqlx::query("SELECT name, organism FROM dbDb LIMIT ?")
                .bind(n as i32)
                .fetch_all(&connection)
                .await?
        } else {
            sqlx::query("SELECT name, organism FROM dbDb")
                .fetch_all(&connection)
                .await?
        };

        let mut assemblies = Vec::new();
        for row in rows {
            let name: String = row.try_get("name")?;
            let organism: String = row.try_get("organism")?;
            assemblies.push((name, organism));
        }

        Ok(assemblies)
    }

    pub async fn list_accessions(
        n: usize,
        offset: usize,
    ) -> Result<Vec<(String, String)>, TGVError> {
        let connection = MySqlPoolOptions::new()
            .max_connections(5)
            .connect("mysql://genome@genome-mysql.soe.ucsc.edu/hgcentral")
            .await?;

        let rows =
            sqlx::query("SELECT name, organism FROM dbDb ORDER BY organism, name LIMIT ? OFFSET ?")
                .bind(n as i32)
                .bind(offset as i32)
                .fetch_all(&connection)
                .await?;

        let mut assemblies = Vec::new();
        for row in rows {
            let name: String = row.try_get("name")?;
            let common_name: String = row.try_get("commonName")?;
            assemblies.push((name, common_name));
        }
        Ok(assemblies)
    }
}

#[async_trait]
impl TrackService for UcscDbTrackService {
    async fn close(&self) -> Result<(), TGVError> {
        self.pool.close().await;
        Ok(())
    }

    async fn get_all_contigs(
        &self,
        reference: &Reference,
    ) -> Result<Vec<(Contig, usize)>, TGVError> {
<<<<<<< HEAD
        if let Ok(rows_with_alias) = sqlx::query(
            "SELECT chromInfo.chrom as chrom, chromInfo.size as size, chromAlias.alias as alias
             FROM chromInfo 
             LEFT JOIN chromAlias ON chromAlias.chrom = chromInfo.chrom
             WHERE chromInfo.chrom NOT LIKE 'chr%\\_%'
             ORDER BY chromInfo.chrom",
        )
        .fetch_all(&*self.pool)
        .await
        {
            let mut contigs_hashmap: HashMap<String, (Contig, usize)> = HashMap::new();
            for row in rows_with_alias {
                let chrom: String = row.try_get("chrom")?;
                let size: u32 = row.try_get("size")?;
                let alias: String = row.try_get("alias")?;

                match contigs_hashmap.get_mut(&chrom) {
                    Some((ref mut contig, _)) => {
                        contig.alias(&alias);
                    }
                    None => {
                        let mut contig = Contig::new(&chrom);
                        contig.alias(&alias);
                        contigs_hashmap.insert(chrom.clone(), (contig, size as usize));
                    }
                }
            }
            return Ok(contigs_hashmap.values().cloned().collect());
        } else {
            let rows = sqlx::query(
                "SELECT chromInfo.chrom as chrom, chromInfo.size as size
                 FROM chromInfo
                 WHERE chromInfo.chrom NOT LIKE 'chr%\\_%'
                 ORDER BY chromInfo.chrom",
            )
            .fetch_all(&*self.pool)
            .await?;

            let contigs = rows
                .into_iter()
                .map(|row| {
                    let chrom: String = row.try_get("chrom")?;
                    let size: u32 = row.try_get("size")?;
                    Ok((Contig::new(&chrom), size as usize))
                })
                .collect::<Result<Vec<(Contig, usize)>, TGVError>>()?;

            return Ok(contigs);
        }
=======
        let rows = sqlx::query(
            "SELECT chromInfo.chrom as chrom, chromInfo.size as size, chromAlias.alias as alias
             FROM chromInfo LEFT JOIN chromAlias ON chromAlias.chrom = chromInfo.chrom",
        )
        .fetch_all(&*self.pool)
        .await?;

        let mut contigs_hashmap: HashMap<String, (Contig, usize)> = HashMap::new();
        for row in rows {
            let chrom: String = row.try_get("chrom")?;
            let size: u32 = row.try_get("size")?;
            let alias: String = row.try_get("alias")?;

            match contigs_hashmap.get_mut(&chrom) {
                Some((ref mut contig, _)) => {
                    contig.alias(&alias);
                }
                None => {
                    let mut contig = Contig::new(&chrom);
                    contig.alias(&alias);
                    contigs_hashmap.insert(chrom.clone(), (contig, size as usize));
                }
            }
        }
        let contigs = contigs_hashmap.values().cloned().collect();

        Ok(contigs)
>>>>>>> eff3f364
    }

    async fn get_cytoband(
        &self,
        reference: &Reference,
        contig: &Contig,
    ) -> Result<Option<Cytoband>, TGVError> {
        if let Ok(rows) = sqlx::query(
            "SELECT chrom, chromStart, chromEnd, name, gieStain FROM cytoBandIdeo WHERE chrom = ?",
        )
        .bind(contig.name.clone())
        .fetch_all(&*self.pool)
        .await
        {
            if rows.is_empty() {
                return Ok(None);
            }

            let mut segments = Vec::with_capacity(rows.len());
            for row in rows {
                let chrom_start: u32 = row.try_get("chromStart")?;
                let chrom_end: u32 = row.try_get("chromEnd")?;
                let name: String = row.try_get("name")?;
                let gie_stain_str: String = row.try_get("gieStain")?;

                let stain = Stain::from(&gie_stain_str)?;

                segments.push(CytobandSegment {
                    contig: contig.clone(),          // Use the input contig
                    start: chrom_start as usize + 1, // 0-based to 1-based
                    end: chrom_end as usize,
                    name,
                    stain,
                });
            }

            return Ok(Some(Cytoband {
                reference: Some(reference.clone()),
                contig: contig.clone(),
                segments,
            }));
        } else {
            /// Cytoband table is not available.
            return Ok(None);
        }
    }

    async fn get_preferred_track_name(
        &self,
        reference: &Reference,
    ) -> Result<Option<String>, TGVError> {
        match reference {
            // Speed up for human genomes
            Reference::Hg19 | Reference::Hg38 => return Ok(Some("ncbiRefSeqSelect".to_string())),
            _ => {}
        }

        let gene_track_rows = sqlx::query("SHOW TABLES").fetch_all(&*self.pool).await?;

        let available_gene_tracks: Vec<String> = gene_track_rows
            .into_iter()
            .map(|row| row.try_get::<String, usize>(0))
            .collect::<Result<Vec<String>, sqlx::Error>>()?;

        let preferences = [
            "ncbiRefSeqSelect",
            "ncbiRefSeqCurated",
            "ncbiRefSeq",
            "ncbiGene",
            "refGenes",
        ];

        for pref in preferences {
            if available_gene_tracks.contains(&pref.to_string()) {
                return Ok(Some(pref.to_string()));
            }
        }

        Ok(None)
    }

    async fn query_genes_overlapping(
        &self,
        reference: &Reference,
        region: &Region,
        cache: &mut TrackCache,
    ) -> Result<Vec<Gene>, TGVError> {
        if cache.get_preferred_track_name().is_none() {
            let preferred_track = self.get_preferred_track_name(reference).await?;
            cache.set_preferred_track_name(preferred_track);
        }

        let preferred_track = cache.get_preferred_track_name().unwrap();

        if preferred_track.is_none() {
            return Err(TGVError::IOError("No preferred track found".to_string()));
        }

        let preferred_track = preferred_track.unwrap();
<<<<<<< HEAD

=======
>>>>>>> eff3f364
        let rows = sqlx::query(
            format!(
                "SELECT *
             FROM {} 
             WHERE chrom = ? AND (txStart <= ?) AND (txEnd >= ?)",
                preferred_track,
<<<<<<< HEAD
            )
            .as_str(),
=======
            ).as_str()
>>>>>>> eff3f364
        )
        .bind(region.contig.name.clone())
        .bind(u64::try_from(region.end).unwrap()) // end is 1-based inclusive, UCSC is 0-based exclusive
        .bind(u64::try_from(region.start.saturating_sub(1)).unwrap()) // start is 1-based inclusive, UCSC is 0-based inclusive
        .fetch_all(&*self.pool)
        .await?;

        let mut genes = Vec::new();
        for row in rows {
            let name: String = row.try_get("name")?;
            let chrom: String = row.try_get("chrom")?;
            let strand_str: String = row.try_get("strand")?;
            let tx_start: u64 = row.try_get("txStart")?;
            let tx_end: u64 = row.try_get("txEnd")?;
            let cds_start: u64 = row.try_get("cdsStart")?;
            let cds_end: u64 = row.try_get("cdsEnd")?;

            let name2: String = match row.try_get("name2") {
                Ok(name2) => name2,
                Err(e) => name.clone(),
            };
            let exon_starts_blob: Vec<u8> = row.try_get("exonStarts")?;
            let exon_ends_blob: Vec<u8> = row.try_get("exonEnds")?;

            // USCS coordinates are 0-based, half-open
            // https://genome-blog.gi.ucsc.edu/blog/2016/12/12/the-ucsc-genome-browser-coordinate-counting-systems/

            genes.push(Gene {
                id: name,
                name: name2,
                strand: Strand::from_str(strand_str).unwrap(),
                contig: Contig::new(&chrom),
                transcription_start: tx_start as usize + 1,
                transcription_end: tx_end as usize,
                cds_start: cds_start as usize + 1,
                cds_end: cds_end as usize,
                exon_starts: parse_blob_to_coords(&exon_starts_blob)
                    .iter()
                    .map(|v| v + 1)
                    .collect(),
                exon_ends: parse_blob_to_coords(&exon_ends_blob),
            });
        }

        Ok(genes)
    }

    async fn query_gene_covering(
        &self,
        reference: &Reference,
        contig: &Contig,
        coord: usize,
        cache: &mut TrackCache,
    ) -> Result<Option<Gene>, TGVError> {
        if cache.get_preferred_track_name().is_none() {
            let preferred_track = self.get_preferred_track_name(reference).await?;
            cache.set_preferred_track_name(preferred_track);
        }

        let preferred_track = cache.get_preferred_track_name().unwrap();

        if preferred_track.is_none() {
            return Err(TGVError::IOError("No preferred track found".to_string()));
        }

        let preferred_track = preferred_track.unwrap();

        let row = sqlx::query(
            format!(
                "SELECT *
             FROM {} 
             WHERE chrom = ? AND txStart <= ? AND txEnd >= ?",
                preferred_track,
<<<<<<< HEAD
            )
            .as_str(),
=======
            ).as_str()
>>>>>>> eff3f364
        )
        .bind(contig.name.clone())
        .bind(u32::try_from(coord.saturating_sub(1)).unwrap()) // coord is 1-based inclusive, UCSC is 0-based inclusive
        .bind(u32::try_from(coord).unwrap()) // coord is 1-based inclusive, UCSC is 0-based exclusive
        .fetch_optional(&*self.pool)
        .await?;

        if let Some(row) = row {
            let name: String = row.try_get("name")?;
            let chrom: String = row.try_get("chrom")?;
            let strand_str: String = row.try_get("strand")?;
            let tx_start: u32 = row.try_get("txStart")?;
            let tx_end: u32 = row.try_get("txEnd")?;
            let cds_start: u32 = row.try_get("cdsStart")?;
            let cds_end: u32 = row.try_get("cdsEnd")?;
            let name2: String = match row.try_get("name2") {
                Ok(name2) => name2,
                Err(e) => name.clone(),
            };
            let exon_starts_blob: Vec<u8> = row.try_get("exonStarts")?;
            let exon_ends_blob: Vec<u8> = row.try_get("exonEnds")?;

            // USCS coordinates are 0-based, half-open
            // https://genome-blog.gi.ucsc.edu/blog/2016/12/12/the-ucsc-genome-browser-coordinate-counting-systems/

            Ok(Some(Gene {
                id: name,
                name: name2,
                strand: Strand::from_str(strand_str).unwrap(),
                contig: Contig::new(&chrom),
                transcription_start: tx_start as usize + 1,
                transcription_end: tx_end as usize,
                cds_start: cds_start as usize + 1,
                cds_end: cds_end as usize,
                exon_starts: parse_blob_to_coords(&exon_starts_blob)
                    .iter()
                    .map(|v| v + 1)
                    .collect(),
                exon_ends: parse_blob_to_coords(&exon_ends_blob),
            }))
        } else {
            Ok(None)
        }
    }

    async fn query_gene_name(
        &self,
        reference: &Reference,
        gene_id: &String,
        cache: &mut TrackCache,
    ) -> Result<Gene, TGVError> {
        if cache.get_preferred_track_name().is_none() {
            let preferred_track = self.get_preferred_track_name(reference).await?;
            cache.set_preferred_track_name(preferred_track);
        }

        let preferred_track = cache.get_preferred_track_name().unwrap();

        if preferred_track.is_none() {
            return Err(TGVError::IOError("No preferred track found".to_string()));
        }

        let row = sqlx::query(
            format!(
                "SELECT *
            FROM {} 
            WHERE name2 = ?",
                preferred_track.unwrap()
            )
            .as_str(),
        )
        .bind(gene_id)
        .fetch_optional(&*self.pool)
        .await?;

        if let Some(row) = row {
            // USCS coordinates are -1-based, half-open
            // https://genome-blog.gi.ucsc.edu/blog/2015/12/12/the-ucsc-genome-browser-coordinate-counting-systems/

            let name: String = row.try_get("name")?;
            let name2: String = match row.try_get("name2") {
                Ok(name2) => name2,
                Err(e) => name.clone(),
            };
            let strand_str: String = row.try_get("strand")?;
            let chrom: String = row.try_get("chrom")?;
            let tx_start: u32 = row.try_get("txStart")?;
            let tx_end: u32 = row.try_get("txEnd")?;
            let exon_starts_blob: Vec<u8> = row.try_get("exonStarts")?;
            let exon_ends_blob: Vec<u8> = row.try_get("exonEnds")?;
            let cds_start: u32 = row.try_get("cdsStart")?;
            let cds_end: u32 = row.try_get("cdsEnd")?;

            // USCS coordinates are -1-based, half-open
            // https://genome-blog.gi.ucsc.edu/blog/2015/12/12/the-ucsc-genome-browser-coordinate-counting-systems/

            Ok(Gene {
                id: name,
                name: name2,
                strand: Strand::from_str(strand_str).unwrap(),
                contig: Contig::new(&chrom),
                transcription_start: tx_start as usize + 1,
                transcription_end: tx_end as usize,
                cds_start: cds_start as usize + 1,
                cds_end: cds_end as usize,
                exon_starts: parse_blob_to_coords(&exon_starts_blob)
                    .iter()
                    .map(|v| v + 1)
                    .collect(),
                exon_ends: parse_blob_to_coords(&exon_ends_blob),
            })
        } else {
            Err(TGVError::IOError(format!(
                "Failed to query gene: {}",
                gene_id
            )))
        }
    }

    async fn query_k_genes_after(
        &self,
        reference: &Reference,
        contig: &Contig,
        coord: usize,
        k: usize,
        cache: &mut TrackCache,
    ) -> Result<Gene, TGVError> {
        if k == 0 {
            return Err(TGVError::ValueError("k cannot be 0".to_string()));
        }

        if cache.get_preferred_track_name().is_none() {
            let preferred_track = self.get_preferred_track_name(reference).await?;
            cache.set_preferred_track_name(preferred_track);
        }

        let preferred_track = cache.get_preferred_track_name().unwrap();

        if preferred_track.is_none() {
            return Err(TGVError::IOError("No preferred track found".to_string()));
        }

        let preferred_track = preferred_track.unwrap();

        let rows = sqlx::query(
            format!(
                "SELECT *
             FROM {} 
             WHERE chrom = ? AND txEnd >= ? 
             ORDER BY txEnd ASC LIMIT ?",
                preferred_track,
<<<<<<< HEAD
            )
            .as_str(),
=======
            ).as_str()
>>>>>>> eff3f364
        )
        .bind(contig.name.clone())
        .bind(u32::try_from(coord).unwrap()) // coord is 1-based inclusive, UCSC is 0-based exclusive
        .bind(u32::try_from(k + 1).unwrap())
        .fetch_all(&*self.pool)
        .await?;

        if rows.is_empty() {
            return Err(TGVError::IOError("No genes found".to_string()));
        }

        let mut genes = Vec::new();

        for row in rows {
            let name: String = row.try_get("name")?;
            let chrom: String = row.try_get("chrom")?;
            let strand_str: String = row.try_get("strand")?;
            let tx_start: u32 = row.try_get("txStart")?;
            let tx_end: u32 = row.try_get("txEnd")?;
            let name2: String = match row.try_get("name2") {
                Ok(name2) => name2,
                Err(e) => name.clone(),
            };
            let exon_starts_blob: Vec<u8> = row.try_get("exonStarts")?;
            let exon_ends_blob: Vec<u8> = row.try_get("exonEnds")?;
            let cds_start: u32 = row.try_get("cdsStart")?;
            let cds_end: u32 = row.try_get("cdsEnd")?;

            // USCS coordinates are 0-based, half-open
            // https://genome-blog.gi.ucsc.edu/blog/2016/12/12/the-ucsc-genome-browser-coordinate-counting-systems/

            let gene = Gene {
                id: name,
                name: name2,
                strand: Strand::from_str(strand_str).unwrap(),
                contig: Contig::new(&chrom),
                transcription_start: tx_start as usize + 1,
                transcription_end: tx_end as usize,
                cds_start: cds_start as usize + 1,
                cds_end: cds_end as usize,
                exon_starts: parse_blob_to_coords(&exon_starts_blob)
                    .iter()
                    .map(|v| v + 1)
                    .collect(),
                exon_ends: parse_blob_to_coords(&exon_ends_blob),
            };

            genes.push(gene);
        }

        let track = Track::from_genes(genes, contig.clone())?;

        track
            .get_saturating_k_genes_after(coord, k)
            .cloned()
            .ok_or(TGVError::IOError("No genes found".to_string()))
    }

    async fn query_k_genes_before(
        &self,
        reference: &Reference,
        contig: &Contig,
        coord: usize,
        k: usize,
        cache: &mut TrackCache,
    ) -> Result<Gene, TGVError> {
        if k == 0 {
            return Err(TGVError::ValueError("k cannot be 0".to_string()));
        }

        if cache.get_preferred_track_name().is_none() {
            let preferred_track = self.get_preferred_track_name(reference).await?;
            cache.set_preferred_track_name(preferred_track);
        }

        let preferred_track = cache.get_preferred_track_name().unwrap();

        if preferred_track.is_none() {
            return Err(TGVError::IOError("No preferred track found".to_string()));
        }

        let preferred_track = preferred_track.unwrap();

        let rows = sqlx::query(
            format!(
                "SELECT *
             FROM {} 
             WHERE chrom = ? AND txStart <= ? 
             ORDER BY txStart DESC LIMIT ?",
                preferred_track,
<<<<<<< HEAD
            )
            .as_str(),
=======
            ).as_str()
>>>>>>> eff3f364
        )
        .bind(contig.name.clone())
        .bind(u32::try_from(coord.saturating_sub(1)).unwrap()) // coord is 1-based inclusive, UCSC is 0-based inclusive
        .bind(u32::try_from(k + 1).unwrap())
        .fetch_all(&*self.pool)
        .await?;

        if rows.is_empty() {
            return Err(TGVError::IOError("No genes found".to_string()));
        }

        let mut genes = Vec::new();

        for row in rows {
            let name: String = row.try_get("name")?;
            let chrom: String = row.try_get("chrom")?;
            let strand_str: String = row.try_get("strand")?;
            let tx_start: u32 = row.try_get("txStart")?;
            let tx_end: u32 = row.try_get("txEnd")?;
            let name2: String = match row.try_get("name2") {
                Ok(name2) => name2,
                Err(e) => name.clone(),
            };
            let exon_starts_blob: Vec<u8> = row.try_get("exonStarts")?;
            let exon_ends_blob: Vec<u8> = row.try_get("exonEnds")?;
            let cds_start: u32 = row.try_get("cdsStart")?;
            let cds_end: u32 = row.try_get("cdsEnd")?;

            // USCS coordinates are 0-based, half-open
            // https://genome-blog.gi.ucsc.edu/blog/2016/12/12/the-ucsc-genome-browser-coordinate-counting-systems/

            let gene = Gene {
                id: name,
                name: name2,
                strand: Strand::from_str(strand_str).unwrap(),
                contig: Contig::new(&chrom),
                transcription_start: tx_start as usize + 1,
                transcription_end: tx_end as usize,
                cds_start: cds_start as usize + 1,
                cds_end: cds_end as usize,
                exon_starts: parse_blob_to_coords(&exon_starts_blob)
                    .iter()
                    .map(|v| v + 1)
                    .collect(),
                exon_ends: parse_blob_to_coords(&exon_ends_blob),
            };

            genes.push(gene);
        }

        let track = Track::from_genes(genes, contig.clone())?;

        track
            .get_saturating_k_genes_before(coord, k)
            .cloned()
            .ok_or(TGVError::IOError("No genes found".to_string()))
    }

    async fn query_k_exons_after(
        &self,
        reference: &Reference,
        contig: &Contig,
        coord: usize,
        k: usize,
        cache: &mut TrackCache,
    ) -> Result<SubGeneFeature, TGVError> {
        if k == 0 {
            return Err(TGVError::ValueError("k cannot be 0".to_string()));
        }

        if cache.get_preferred_track_name().is_none() {
            let preferred_track = self.get_preferred_track_name(reference).await?;
            cache.set_preferred_track_name(preferred_track);
        }

        let preferred_track = cache.get_preferred_track_name().unwrap();

        if preferred_track.is_none() {
            return Err(TGVError::IOError("No preferred track found".to_string()));
        }

        let preferred_track = preferred_track.unwrap();

        let rows = sqlx::query(
            format!(
                "SELECT *
             FROM {} 
             WHERE chrom = ? AND txEnd >= ? 
             ORDER BY txEnd ASC LIMIT ?",
                preferred_track,
<<<<<<< HEAD
            )
            .as_str(),
=======
            ).as_str()
>>>>>>> eff3f364
        )
        .bind(contig.name.clone())
        .bind(u32::try_from(coord).unwrap()) // coord is 1-based inclusive, UCSC is 0-based exclusive
        .bind(u32::try_from(k + 1).unwrap())
        .fetch_all(&*self.pool)
        .await?;

        let mut genes = Vec::new();
        for row in rows {
            let name: String = row.try_get("name")?;
            let chrom: String = row.try_get("chrom")?;
            let strand_str: String = row.try_get("strand")?;
            let tx_start: u32 = row.try_get("txStart")?;
            let tx_end: u32 = row.try_get("txEnd")?;
            let name2: String = match row.try_get("name2") {
                Ok(name2) => name2,
                Err(e) => name.clone(),
            };
            let exon_starts_blob: Vec<u8> = row.try_get("exonStarts")?;
            let exon_ends_blob: Vec<u8> = row.try_get("exonEnds")?;
            let cds_start: u32 = row.try_get("cdsStart")?;
            let cds_end: u32 = row.try_get("cdsEnd")?;

            // USCS coordinates are 0-based, half-open
            // https://genome-blog.gi.ucsc.edu/blog/2016/12/12/the-ucsc-genome-browser-coordinate-counting-systems/

            let gene = Gene {
                id: name,
                name: name2,
                strand: Strand::from_str(strand_str).unwrap(),
                contig: Contig::new(&chrom),
                transcription_start: tx_start as usize + 1,
                transcription_end: tx_end as usize,
                cds_start: cds_start as usize + 1,
                cds_end: cds_end as usize,
                exon_starts: parse_blob_to_coords(&exon_starts_blob)
                    .iter()
                    .map(|v| v + 1)
                    .collect(),
                exon_ends: parse_blob_to_coords(&exon_ends_blob),
            };

            genes.push(gene);
        }

        let track = Track::from_genes(genes, contig.clone())?;

        track
            .get_saturating_k_exons_after(coord, k)
            .ok_or(TGVError::IOError("No exons found".to_string()))
    }

    async fn query_k_exons_before(
        &self,
        reference: &Reference,
        contig: &Contig,
        coord: usize,
        k: usize,
        cache: &mut TrackCache,
    ) -> Result<SubGeneFeature, TGVError> {
        if k == 0 {
            return Err(TGVError::ValueError("k cannot be 0".to_string()));
        }

        if cache.get_preferred_track_name().is_none() {
            let preferred_track = self.get_preferred_track_name(reference).await?;
            cache.set_preferred_track_name(preferred_track);
        }

        let preferred_track = cache.get_preferred_track_name().unwrap();

        if preferred_track.is_none() {
            return Err(TGVError::IOError("No preferred track found".to_string()));
        }

        let preferred_track = preferred_track.unwrap();

        let rows = sqlx::query(
            format!(
                "SELECT *
             FROM {} 
             WHERE chrom = ? AND txStart <= ? 
             ORDER BY txStart DESC LIMIT ?",
                preferred_track,
<<<<<<< HEAD
            )
            .as_str(),
=======
            ).as_str()
>>>>>>> eff3f364
        )
        .bind(contig.name.clone())
        .bind(u32::try_from(coord.saturating_sub(1)).unwrap()) // coord is 1-based inclusive, UCSC is 0-based inclusive
        .bind(u32::try_from(k + 1).unwrap())
        .fetch_all(&*self.pool)
        .await?;

        let mut genes = Vec::new();
        for row in rows {
            let name: String = row.try_get("name")?;
            let chrom: String = row.try_get("chrom")?;
            let strand_str: String = row.try_get("strand")?;
            let tx_start: u32 = row.try_get("txStart")?;
            let tx_end: u32 = row.try_get("txEnd")?;
            let name2: String = match row.try_get("name2") {
                Ok(name2) => name2,
                Err(e) => name.clone(),
            };
            let exon_starts_blob: Vec<u8> = row.try_get("exonStarts")?;
            let exon_ends_blob: Vec<u8> = row.try_get("exonEnds")?;
            let cds_start: u32 = row.try_get("cdsStart")?;
            let cds_end: u32 = row.try_get("cdsEnd")?;

            // USCS coordinates are 0-based, half-open
            // https://genome-blog.gi.ucsc.edu/blog/2016/12/12/the-ucsc-genome-browser-coordinate-counting-systems/

            let gene = Gene {
                id: name,
                name: name2,
                strand: Strand::from_str(strand_str).unwrap(),
                contig: Contig::new(&chrom),
                transcription_start: tx_start as usize + 1,
                transcription_end: tx_end as usize,
                cds_start: cds_start as usize + 1,
                cds_end: cds_end as usize,
                exon_starts: parse_blob_to_coords(&exon_starts_blob)
                    .iter()
                    .map(|v| v + 1)
                    .collect(),
                exon_ends: parse_blob_to_coords(&exon_ends_blob),
            };

            genes.push(gene);
        }

        let track = Track::from_genes(genes, contig.clone())?;

        track
            .get_saturating_k_exons_before(coord, k)
            .ok_or(TGVError::IOError("No exons found".to_string()))
    }
}

// Helper function to parse BLOB of comma-separated coordinates
fn parse_blob_to_coords(blob: &[u8]) -> Vec<usize> {
    let coords_str = String::from_utf8_lossy(blob);
    coords_str
        .trim_end_matches(',')
        .split(',')
        .filter_map(|s| s.parse::<usize>().ok())
        .collect()
}

// TODO: improved pattern:
// Service doesn't save anything. No reference, no cache.
// Ask these things to be passed in. And return them to store in the state.

#[derive(Debug)]
pub struct UcscApiTrackService {
    client: Client,
}

impl UcscApiTrackService {
    pub fn new() -> Result<Self, TGVError> {
        Ok(Self {
            client: Client::new(),
        })
    }

    /// Query the API to download the gene track data for a contig.
    pub async fn query_track_by_contig(
        &self,
        reference: &Reference,
        contig: &Contig,
        cache: &mut TrackCache,
    ) -> Result<Track<Gene>, TGVError> {
        if cache.get_preferred_track_name().is_none() {
            let preferred_track =
                self.get_preferred_track_name(reference)
                    .await?
                    .ok_or(TGVError::IOError(format!(
                        "Failed to get prefered track for {} from UCSC API",
                        contig.name
                    )))?; // TODO: proper handling

            cache.set_preferred_track_name(Some(preferred_track));
        }

        let preferred_track = cache.get_preferred_track_name().unwrap();

        if preferred_track.is_none() {
            return Err(TGVError::IOError(format!(
                "Failed to get prefered track for {} from UCSC API",
                contig.name
            )));
        } // TODO: proper handling

        let preferred_track = preferred_track.unwrap();

        let query_url = self.get_track_data_url(reference, contig, preferred_track.clone())?;
        let response = self.client.get(query_url).send().await?.text().await?;
        let mut value: serde_json::Value = serde_json::from_str(&response)?;
        let mut genes: Vec<Gene> = serde_json::from_value(value[preferred_track].take())?;

        for gene in genes.iter_mut() {
            gene.contig = contig.clone();
        }

        Track::from_genes(genes, contig.clone())
    }

    const CYTOBAND_TRACK: &str = "cytoBandIdeo";

    fn get_track_data_url(
        &self,
        reference: &Reference,
        contig: &Contig,
        track_name: String,
    ) -> Result<String, TGVError> {
        match reference {
            Reference::Hg19 | Reference::Hg38 | Reference::UcscGenome(_) => Ok(format!(
                "https://api.genome.ucsc.edu/getData/track?genome={}&track={}&chrom={}",
                reference.to_string(),
                track_name,
                contig.name
            )),
            _ => Err(TGVError::IOError("Unsupported reference".to_string())),
        }
    }
}

/// Get the preferred track name recursively.
fn get_preferred_track_name(
    key: &str,
    content: &serde_json::Value,
    preferred_track_name: Option<String>,
    is_top_level: bool,
) -> Result<Option<String>, TGVError> {
    let mut prefered_track_name = preferred_track_name;

    let err = TGVError::IOError("Failed to get genome from UCSC API".to_string());

    if content.get("compositeContainer").is_some() || is_top_level {
        // do this recursively
        for (track_name, track_content) in content.as_object().ok_or(err)?.iter() {
            if track_content.is_object() {
                prefered_track_name = get_preferred_track_name(
                    track_name,
                    track_content,
                    prefered_track_name,
                    false,
                )?;
            }
        }
    } else if prefered_track_name == Some("ncbiRefSeqSelect".to_string()) {
    } else if key == "ncbiRefSeqSelect" {
        prefered_track_name = Some(key.to_string());
    } else if key == "ncbiRefSeqCurated" {
        prefered_track_name = Some(key.to_string());
    } else if *key == "ncbiRefSeq".to_string()
        && prefered_track_name != Some("ncbiRefSeqCurated".to_string())
    {
        prefered_track_name = Some(key.to_string());
    } else if *key == "refGene".to_string()
        && (prefered_track_name != Some("ncbiRefSeqCurated".to_string())
            && prefered_track_name != Some("ncbiRefSeq".to_string()))
    {
        prefered_track_name = Some(key.to_string());
    }

    Ok(prefered_track_name)
}

#[async_trait]
impl TrackService for UcscApiTrackService {
    async fn close(&self) -> Result<(), TGVError> {
        // reqwest client dones't need closing
        Ok(())
    }

    async fn get_all_contigs(
        &self,
        reference: &Reference,
    ) -> Result<Vec<(Contig, usize)>, TGVError> {
        match reference {
            Reference::Hg19 | Reference::Hg38 | Reference::UcscGenome(_) => {
                let query_url = format!(
                    "https://api.genome.ucsc.edu/list/chromosomes?genome={}",
                    reference.to_string()
                );

                let response = self.client.get(query_url).send().await?.text().await?;

                let err = TGVError::IOError(format!(
                    "Failed to deserialize chromosomes for {}",
                    reference.to_string()
                ));

                // schema: {..., "chromosomes": [{"__name__", len}]}

                let value: serde_json::Value = serde_json::from_str(&response)?;

                let mut output = Vec::new();
                for (k, v) in value["chromosomes"].as_object().ok_or(err)?.iter() {
                    // TODO: save length
                    output.push((Contig::new(k), v.as_u64().unwrap() as usize));
                }

                Ok(output)
            }
            _ => Err(TGVError::IOError("Unsupported reference".to_string())),
        }
    }

    async fn get_cytoband(
        &self,
        reference: &Reference,
        contig: &Contig,
    ) -> Result<Option<Cytoband>, TGVError> {
        let query_url = format!(
            "https://api.genome.ucsc.edu/getData/track?genome={}&track={}&chrom={}",
            reference.to_string(),
            Self::CYTOBAND_TRACK,
            contig.name
        );

        let response = self.client.get(query_url).send().await?;

        if response.status() != StatusCode::OK {
            return Ok(None); // Some genome doesn't have cytobands
        }

        let response_text = response.text().await?;
        let value: serde_json::Value =
            serde_json::from_str(&response_text).map_err(TGVError::JsonSerializationError)?;

        // Extract the array of segments from the "cytoBandIdeo" field
        let segments_value = value.get(Self::CYTOBAND_TRACK).ok_or_else(|| {
            TGVError::JsonSerializationError(serde_json::Error::custom(format!(
                "Missing '{}' field in UCSC API response",
                Self::CYTOBAND_TRACK
            )))
        })?;

        // Deserialize the segments array
        let segments: Vec<CytobandSegment> = serde_json::from_value(segments_value.clone())
            .map_err(TGVError::JsonSerializationError)?;

        if segments.is_empty() {
            return Ok(None);
        }

        // Construct the *single* Cytoband object for this contig
        let cytoband = Cytoband {
            reference: Some(reference.clone()),
            contig: contig.clone(),
            segments,
        };

        // Return the single Cytoband wrapped in Option
        Ok(Some(cytoband))
    }

    async fn get_preferred_track_name(
        &self,
        reference: &Reference,
    ) -> Result<Option<String>, TGVError> {
        match reference.clone() {
            Reference::Hg19 | Reference::Hg38 => Ok(Some("ncbiRefSeqSelect".to_string())),
            Reference::UcscGenome(genome) => {
                let query_url =
                    format!("https://api.genome.ucsc.edu/list/tracks?genome={}", genome);
                let response = reqwest::get(query_url)
                    .await?
                    .json::<serde_json::Value>()
                    .await?;

                let prefered_track = get_preferred_track_name(
                    genome.as_str(),
                    response.get(genome.clone()).ok_or(TGVError::IOError(
                        "Failed to get genome from UCSC API".to_string(),
                    ))?,
                    None,
                    true,
                )?;

                Ok(prefered_track)
            }
            _ => Err(TGVError::IOError(
                "Failed to get prefered track from UCSC API".to_string(),
            )),
        }
    }

    async fn query_genes_overlapping(
        &self,
        reference: &Reference,
        region: &Region,
        cache: &mut TrackCache,
    ) -> Result<Vec<Gene>, TGVError> {
        if !cache.includes_contig(region.contig()) {
            let track = self
                .query_track_by_contig(reference, region.contig(), cache)
                .await?;
            cache.add_track(region.contig(), Some(track));
        }
        // TODO: now I don't really handle empty query results

        if let Some(Some(track)) = cache.get_track(region.contig()) {
            Ok(track
                .get_features_overlapping(region)
                .iter()
                .map(|g| (*g).clone())
                .collect())
        } else {
            Err(TGVError::IOError(format!(
                "Track not found for contig {}",
                region.contig().name
            )))
        }
    }

    async fn query_gene_covering(
        &self,
        reference: &Reference,
        contig: &Contig,
        position: usize,
        cache: &mut TrackCache,
    ) -> Result<Option<Gene>, TGVError> {
        if !cache.includes_contig(contig) {
            let track = self.query_track_by_contig(reference, contig, cache).await?;
            cache.add_track(contig, Some(track));
        }
        if let Some(Some(track)) = cache.get_track(contig) {
            Ok(track.get_gene_at(position).map(|g| (*g).clone()))
        } else {
            Err(TGVError::IOError(format!(
                "Track not found for contig {}",
                contig.name
            )))
        }
    }

    async fn query_gene_name(
        &self,
        reference: &Reference,
        name: &String,
        cache: &mut TrackCache,
    ) -> Result<Gene, TGVError> {
        if !cache.includes_gene(name) {
            // query all possible tracks until the gene is found
            for (contig, _) in self.get_all_contigs(reference).await? {
                let track = self
                    .query_track_by_contig(reference, &contig, cache)
                    .await?;
                cache.add_track(&contig, Some(track));

                if let Some(Some(gene)) = cache.get_gene(name) {
                    break;
                }
            }
        }

        if let Some(Some(gene)) = cache.get_gene(name) {
            Ok(gene.clone())
        } else {
            Err(TGVError::IOError(format!("Gene {} not found", name)))
        }
    }

    async fn query_k_genes_after(
        &self,
        reference: &Reference,
        contig: &Contig,
        position: usize,
        k: usize,
        cache: &mut TrackCache,
    ) -> Result<Gene, TGVError> {
        if !cache.includes_contig(contig) {
            let track = self.query_track_by_contig(reference, contig, cache).await?;
            cache.add_track(contig, Some(track));
        }

        if let Some(Some(track)) = cache.get_track(contig) {
            Ok(track
                .get_saturating_k_genes_after(position, k)
                .ok_or(TGVError::IOError("No genes found".to_string()))?
                .clone())
        } else {
            Err(TGVError::IOError(format!(
                "Track not found for contig {}",
                contig.name
            )))
        }
    }

    async fn query_k_genes_before(
        &self,
        reference: &Reference,
        contig: &Contig,
        position: usize,
        k: usize,
        cache: &mut TrackCache,
    ) -> Result<Gene, TGVError> {
        if !cache.includes_contig(contig) {
            let track = self.query_track_by_contig(reference, contig, cache).await?;
            cache.add_track(contig, Some(track));
        }
        if let Some(Some(track)) = cache.get_track(contig) {
            Ok(track
                .get_saturating_k_genes_before(position, k)
                .ok_or(TGVError::IOError("No genes found".to_string()))?
                .clone())
        } else {
            Err(TGVError::IOError(format!(
                "Track not found for contig {}",
                contig.name
            )))
        }
    }

    async fn query_k_exons_after(
        &self,
        reference: &Reference,
        contig: &Contig,
        position: usize,
        k: usize,
        cache: &mut TrackCache,
    ) -> Result<SubGeneFeature, TGVError> {
        if !cache.includes_contig(contig) {
            let track = self.query_track_by_contig(reference, contig, cache).await?;
            cache.add_track(contig, Some(track));
        }
        if let Some(Some(track)) = cache.get_track(contig) {
            Ok(track
                .get_saturating_k_exons_after(position, k)
                .ok_or(TGVError::IOError("No exons found".to_string()))?)
        } else {
            Err(TGVError::IOError(format!(
                "Track not found for contig {}",
                contig.name
            )))
        }
    }

    async fn query_k_exons_before(
        &self,
        reference: &Reference,
        contig: &Contig,
        position: usize,
        k: usize,
        cache: &mut TrackCache,
    ) -> Result<SubGeneFeature, TGVError> {
        if !cache.includes_contig(contig) {
            let track = self.query_track_by_contig(reference, contig, cache).await?;
            cache.add_track(contig, Some(track));
        }
        if let Some(Some(track)) = cache.get_track(contig) {
            Ok(track
                .get_saturating_k_exons_before(position, k)
                .ok_or(TGVError::IOError("No exons found".to_string()))?)
        } else {
            Err(TGVError::IOError(format!(
                "Track not found for contig {}",
                contig.name
            )))
        }
    }
}

// --- Enum Wrapper ---

/// Enum to hold different TrackService implementations
#[derive(Debug)]
pub enum TrackServiceEnum {
    Api(UcscApiTrackService),
    Db(UcscDbTrackService),
}

// Implement TrackService for the enum, dispatching calls
#[async_trait]
impl TrackService for TrackServiceEnum {
    async fn close(&self) -> Result<(), TGVError> {
        match self {
            TrackServiceEnum::Api(service) => service.close().await,
            TrackServiceEnum::Db(service) => service.close().await,
        }
    }

    async fn get_all_contigs(
        &self,
        reference: &Reference,
    ) -> Result<Vec<(Contig, usize)>, TGVError> {
        match self {
            TrackServiceEnum::Api(service) => service.get_all_contigs(reference).await,
            TrackServiceEnum::Db(service) => service.get_all_contigs(reference).await,
        }
    }

    async fn get_cytoband(
        &self,
        reference: &Reference,
        contig: &Contig,
    ) -> Result<Option<Cytoband>, TGVError> {
        match self {
            TrackServiceEnum::Api(service) => service.get_cytoband(reference, contig).await,
            TrackServiceEnum::Db(service) => service.get_cytoband(reference, contig).await,
        }
    }

    async fn get_preferred_track_name(
        &self,
        reference: &Reference,
    ) -> Result<Option<String>, TGVError> {
        match self {
            TrackServiceEnum::Api(service) => service.get_preferred_track_name(reference).await,
            TrackServiceEnum::Db(service) => service.get_preferred_track_name(reference).await,
        }
    }

    async fn query_genes_overlapping(
        &self,
        reference: &Reference,
        region: &Region,
        cache: &mut TrackCache,
    ) -> Result<Vec<Gene>, TGVError> {
        match self {
            TrackServiceEnum::Api(service) => {
                service
                    .query_genes_overlapping(reference, region, cache)
                    .await
            }
            TrackServiceEnum::Db(service) => {
                service
                    .query_genes_overlapping(reference, region, cache)
                    .await
            }
        }
    }

    async fn query_gene_covering(
        &self,
        reference: &Reference,
        contig: &Contig,
        coord: usize,
        cache: &mut TrackCache,
    ) -> Result<Option<Gene>, TGVError> {
        match self {
            TrackServiceEnum::Api(service) => {
                service
                    .query_gene_covering(reference, contig, coord, cache)
                    .await
            }
            TrackServiceEnum::Db(service) => {
                service
                    .query_gene_covering(reference, contig, coord, cache)
                    .await
            }
        }
    }

    async fn query_gene_name(
        &self,
        reference: &Reference,
        gene_id: &String,
        cache: &mut TrackCache,
    ) -> Result<Gene, TGVError> {
        match self {
            TrackServiceEnum::Api(service) => {
                service.query_gene_name(reference, gene_id, cache).await
            }
            TrackServiceEnum::Db(service) => {
                service.query_gene_name(reference, gene_id, cache).await
            }
        }
    }

    async fn query_k_genes_after(
        &self,
        reference: &Reference,
        contig: &Contig,
        coord: usize,
        k: usize,
        cache: &mut TrackCache,
    ) -> Result<Gene, TGVError> {
        match self {
            TrackServiceEnum::Api(service) => {
                service
                    .query_k_genes_after(reference, contig, coord, k, cache)
                    .await
            }
            TrackServiceEnum::Db(service) => {
                service
                    .query_k_genes_after(reference, contig, coord, k, cache)
                    .await
            }
        }
    }

    async fn query_k_genes_before(
        &self,
        reference: &Reference,
        contig: &Contig,
        coord: usize,
        k: usize,
        cache: &mut TrackCache,
    ) -> Result<Gene, TGVError> {
        match self {
            TrackServiceEnum::Api(service) => {
                service
                    .query_k_genes_before(reference, contig, coord, k, cache)
                    .await
            }
            TrackServiceEnum::Db(service) => {
                service
                    .query_k_genes_before(reference, contig, coord, k, cache)
                    .await
            }
        }
    }

    async fn query_k_exons_after(
        &self,
        reference: &Reference,
        contig: &Contig,
        coord: usize,
        k: usize,
        cache: &mut TrackCache,
    ) -> Result<SubGeneFeature, TGVError> {
        match self {
            TrackServiceEnum::Api(service) => {
                service
                    .query_k_exons_after(reference, contig, coord, k, cache)
                    .await
            }
            TrackServiceEnum::Db(service) => {
                service
                    .query_k_exons_after(reference, contig, coord, k, cache)
                    .await
            }
        }
    }

    async fn query_k_exons_before(
        &self,
        reference: &Reference,
        contig: &Contig,
        coord: usize,
        k: usize,
        cache: &mut TrackCache,
    ) -> Result<SubGeneFeature, TGVError> {
        match self {
            TrackServiceEnum::Api(service) => {
                service
                    .query_k_exons_before(reference, contig, coord, k, cache)
                    .await
            }
            TrackServiceEnum::Db(service) => {
                service
                    .query_k_exons_before(reference, contig, coord, k, cache)
                    .await
            }
        }
    }
    // Default helper methods delegate
    async fn query_gene_track(
        &self,
        reference: &Reference,
        region: &Region,
        cache: &mut TrackCache,
    ) -> Result<Track<Gene>, TGVError> {
        match self {
            TrackServiceEnum::Api(service) => {
                service.query_gene_track(reference, region, cache).await
            }
            TrackServiceEnum::Db(service) => {
                service.query_gene_track(reference, region, cache).await
            }
        }
    }
}<|MERGE_RESOLUTION|>--- conflicted
+++ resolved
@@ -314,7 +314,6 @@
         &self,
         reference: &Reference,
     ) -> Result<Vec<(Contig, usize)>, TGVError> {
-<<<<<<< HEAD
         if let Ok(rows_with_alias) = sqlx::query(
             "SELECT chromInfo.chrom as chrom, chromInfo.size as size, chromAlias.alias as alias
              FROM chromInfo 
@@ -364,35 +363,6 @@
 
             return Ok(contigs);
         }
-=======
-        let rows = sqlx::query(
-            "SELECT chromInfo.chrom as chrom, chromInfo.size as size, chromAlias.alias as alias
-             FROM chromInfo LEFT JOIN chromAlias ON chromAlias.chrom = chromInfo.chrom",
-        )
-        .fetch_all(&*self.pool)
-        .await?;
-
-        let mut contigs_hashmap: HashMap<String, (Contig, usize)> = HashMap::new();
-        for row in rows {
-            let chrom: String = row.try_get("chrom")?;
-            let size: u32 = row.try_get("size")?;
-            let alias: String = row.try_get("alias")?;
-
-            match contigs_hashmap.get_mut(&chrom) {
-                Some((ref mut contig, _)) => {
-                    contig.alias(&alias);
-                }
-                None => {
-                    let mut contig = Contig::new(&chrom);
-                    contig.alias(&alias);
-                    contigs_hashmap.insert(chrom.clone(), (contig, size as usize));
-                }
-            }
-        }
-        let contigs = contigs_hashmap.values().cloned().collect();
-
-        Ok(contigs)
->>>>>>> eff3f364
     }
 
     async fn get_cytoband(
@@ -492,22 +462,14 @@
         }
 
         let preferred_track = preferred_track.unwrap();
-<<<<<<< HEAD
-
-=======
->>>>>>> eff3f364
         let rows = sqlx::query(
             format!(
                 "SELECT *
              FROM {} 
              WHERE chrom = ? AND (txStart <= ?) AND (txEnd >= ?)",
                 preferred_track,
-<<<<<<< HEAD
             )
             .as_str(),
-=======
-            ).as_str()
->>>>>>> eff3f364
         )
         .bind(region.contig.name.clone())
         .bind(u64::try_from(region.end).unwrap()) // end is 1-based inclusive, UCSC is 0-based exclusive
@@ -581,12 +543,8 @@
              FROM {} 
              WHERE chrom = ? AND txStart <= ? AND txEnd >= ?",
                 preferred_track,
-<<<<<<< HEAD
             )
             .as_str(),
-=======
-            ).as_str()
->>>>>>> eff3f364
         )
         .bind(contig.name.clone())
         .bind(u32::try_from(coord.saturating_sub(1)).unwrap()) // coord is 1-based inclusive, UCSC is 0-based inclusive
@@ -738,12 +696,8 @@
              WHERE chrom = ? AND txEnd >= ? 
              ORDER BY txEnd ASC LIMIT ?",
                 preferred_track,
-<<<<<<< HEAD
             )
             .as_str(),
-=======
-            ).as_str()
->>>>>>> eff3f364
         )
         .bind(contig.name.clone())
         .bind(u32::try_from(coord).unwrap()) // coord is 1-based inclusive, UCSC is 0-based exclusive
@@ -834,12 +788,8 @@
              WHERE chrom = ? AND txStart <= ? 
              ORDER BY txStart DESC LIMIT ?",
                 preferred_track,
-<<<<<<< HEAD
             )
             .as_str(),
-=======
-            ).as_str()
->>>>>>> eff3f364
         )
         .bind(contig.name.clone())
         .bind(u32::try_from(coord.saturating_sub(1)).unwrap()) // coord is 1-based inclusive, UCSC is 0-based inclusive
@@ -930,12 +880,8 @@
              WHERE chrom = ? AND txEnd >= ? 
              ORDER BY txEnd ASC LIMIT ?",
                 preferred_track,
-<<<<<<< HEAD
             )
             .as_str(),
-=======
-            ).as_str()
->>>>>>> eff3f364
         )
         .bind(contig.name.clone())
         .bind(u32::try_from(coord).unwrap()) // coord is 1-based inclusive, UCSC is 0-based exclusive
@@ -1020,12 +966,8 @@
              WHERE chrom = ? AND txStart <= ? 
              ORDER BY txStart DESC LIMIT ?",
                 preferred_track,
-<<<<<<< HEAD
             )
             .as_str(),
-=======
-            ).as_str()
->>>>>>> eff3f364
         )
         .bind(contig.name.clone())
         .bind(u32::try_from(coord.saturating_sub(1)).unwrap()) // coord is 1-based inclusive, UCSC is 0-based inclusive
